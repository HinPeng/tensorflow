#!/usr/bin/env bash

set -e
set -o pipefail

# Find out the absolute path to where ./configure resides
pushd `dirname $0` > /dev/null
SOURCE_BASE_DIR=`pwd -P`
popd > /dev/null

# This file contains customized config settings.
touch .bazelrc

PLATFORM="$(uname -s | tr 'A-Z' 'a-z')"

function is_linux() {
  if [[ "${PLATFORM}" == "linux" ]]; then
    true
  else
    false
  fi
}

function is_macos() {
  if [[ "${PLATFORM}" == "darwin" ]]; then
    true
  else
    false
  fi
}

function is_windows() {
  # On windows, the shell script is actually running in msys
  if [[ "${PLATFORM}" =~ msys_nt*|mingw*|cygwin*|uwin* ]]; then
    true
  else
    false
  fi
}

<<<<<<< HEAD
function bazel_fetch() {
=======
function bazel_clean_and_fetch() {
>>>>>>> fcad2d5e
  if [ -z "$TF_BAZEL_TARGETS" ]; then
    bazel fetch "//tensorflow/... -//tensorflow/contrib/nccl/... -//tensorflow/examples/android/..."
  else
    bazel fetch $TF_BAZEL_TARGETS
  fi
}

function sed_hyphen_i() {
  if is_macos; then
    sed -i '' "$@"
  else
    sed -i "$@"
  fi
}

# Delete any leftover BUILD files from the Makefile build, which would interfere
# with Bazel parsing.
MAKEFILE_DOWNLOAD_DIR=tensorflow/contrib/makefile/downloads
if [ -d "${MAKEFILE_DOWNLOAD_DIR}" ]; then
  find ${MAKEFILE_DOWNLOAD_DIR} -type f -name '*BUILD' -delete
fi

## Set up python-related environment settings
while true; do
  fromuser=""
  if [ -z "$PYTHON_BIN_PATH" ]; then
    default_python_bin_path=$(which python || which python3  || true)
    read -p "Please specify the location of python. [Default is $default_python_bin_path]: " PYTHON_BIN_PATH
    fromuser="1"
    if [ -z "$PYTHON_BIN_PATH" ]; then
      PYTHON_BIN_PATH=$default_python_bin_path
    fi
  fi
  if [ -e "$PYTHON_BIN_PATH" ]; then
    break
  fi
  echo "Invalid python path. ${PYTHON_BIN_PATH} cannot be found" 1>&2
  if [ -z "$fromuser" ]; then
    exit 1
  fi
  PYTHON_BIN_PATH=""
  # Retry
done

## Set up MKL related environment settings
if false; then # Disable building with MKL for now
  while [ "$TF_NEED_MKL" == "" ]; do
    fromuser=""
    read -p "Do you wish to build TensorFlow with MKL support? [y/N] " INPUT
    fromuser="1"
    case $INPUT in
      [Yy]* ) echo "MKL support will be enabled for TensorFlow"; TF_NEED_MKL=1;;
      [Nn]* ) echo "No MKL support will be enabled for TensorFlow"; TF_NEED_MKL=0;;
      "" ) echo "No MKL support will be enabled for TensorFlow"; TF_NEED_MKL=0;;
      * ) echo "Invalid selection: " $INPUT;;
    esac
  done

  OSNAME=`uname -s`

  if [ "$TF_NEED_MKL" == "1" ]; then # TF_NEED_MKL
    DST=`dirname $0`
    ARCHIVE_BASENAME=mklml_lnx_2017.0.2.20170209.tgz
    GITHUB_RELEASE_TAG=v0.5
    MKLURL="https://github.com/01org/mkl-dnn/releases/download/$GITHUB_RELEASE_TAG/$ARCHIVE_BASENAME"
    if ! [ -e "$DST/third_party/mkl/$ARCHIVE_BASENAME" ]; then
      wget --no-check-certificate -P $DST/third_party/mkl/ $MKLURL
    fi
    tar -xzf $DST/third_party/mkl/$ARCHIVE_BASENAME -C $DST/third_party/mkl/
    extracted_dir_name="${ARCHIVE_BASENAME%.*}"
    MKL_INSTALL_PATH=$DST/third_party/mkl/$extracted_dir_name
    MKL_INSTALL_PATH=`${PYTHON_BIN_PATH} -c "import os; print(os.path.realpath(os.path.expanduser('${MKL_INSTALL_PATH}')))"`

    if [ "$OSNAME" == "Linux" ]; then
      # Full MKL configuration
      MKL_RT_LIB_PATH="lib/intel64/libmkl_rt.so" #${TF_MKL_EXT}#TODO version?
      MKL_RT_OMP_LIB_PATH="../compiler/lib/intel64/libiomp5.so" #TODO VERSION?

      # MKL-ML configuration
      MKL_ML_LIB_PATH="lib/libmklml_intel.so" #${TF_MKL_EXT}#TODO version?
      MKL_ML_OMP_LIB_PATH="lib/libiomp5.so" #TODO VERSION?
    elif [ "$OSNAME" == "Darwin" ]; then
      echo "Darwin is unsupported yet";
      exit 1
    fi

    if [ -e "$MKL_INSTALL_PATH/${MKL_ML_LIB_PATH}" ]; then
      ln -sf $MKL_INSTALL_PATH/${MKL_ML_LIB_PATH} third_party/mkl/
      ln -sf $MKL_INSTALL_PATH/${MKL_ML_OMP_LIB_PATH} third_party/mkl/
      ln -sf $MKL_INSTALL_PATH/include third_party/mkl/
      ln -sf $MKL_INSTALL_PATH/include third_party/eigen3/mkl_include
    else
      echo "ERROR: $MKL_INSTALL_PATH/${MKL_ML_LIB_PATH} does not exist";
      exit 1
    fi

    if [ -z "$fromuser" ]; then
      exit 1
    fi

cat > third_party/mkl/mkl.config <<EOF
# MKL_INSTALL_PATH refers to the location of MKL root folder. The MKL header and library
# files can be either in this directory, or under include/ and lib64/
MKL_INSTALL_PATH=$MKL_INSTALL_PATH
EOF

  fi # TF_NEED_MKL
  ################## MKL
fi # Disable building with MKL for now

## Set up architecture-dependent optimization flags.
if [ -z "$CC_OPT_FLAGS" ]; then
  default_cc_opt_flags="-march=native"
  read -p "Please specify optimization flags to use during compilation when bazel option "\
"\"--config=opt\" is specified [Default is $default_cc_opt_flags]: " CC_OPT_FLAGS
  if [ -z "$CC_OPT_FLAGS" ]; then
    CC_OPT_FLAGS=$default_cc_opt_flags
  fi
fi

if is_windows; then
  TF_NEED_GCP=0
  TF_NEED_HDFS=0
  TF_NEED_JEMALLOC=0
  TF_NEED_OPENCL=0
fi

if is_linux; then
  while [ "$TF_NEED_JEMALLOC" == "" ]; do
    read -p "Do you wish to use jemalloc as the malloc implementation? [Y/n] "\
      INPUT
    case $INPUT in
      [Yy]* ) echo "jemalloc enabled"; TF_NEED_JEMALLOC=1;;
      [Nn]* ) echo "jemalloc disabled"; TF_NEED_JEMALLOC=0;;
      "" ) echo "jemalloc enabled"; TF_NEED_JEMALLOC=1;;
      * ) echo "Invalid selection: " $INPUT;;
    esac
  done
else
  TF_NEED_JEMALLOC=0
fi

sed_hyphen_i -e "/with_jemalloc/d" .bazelrc
if [[ "$TF_NEED_JEMALLOC" == "1" ]]; then
  echo 'build --define with_jemalloc=true' >>.bazelrc
fi

while [[ "$TF_NEED_GCP" == "" ]]; do
  read -p "Do you wish to build TensorFlow with "\
"Google Cloud Platform support? [y/N] " INPUT
  case $INPUT in
    [Yy]* ) echo "Google Cloud Platform support will be enabled for "\
"TensorFlow"; TF_NEED_GCP=1;;
    [Nn]* ) echo "No Google Cloud Platform support will be enabled for "\
"TensorFlow"; TF_NEED_GCP=0;;
    "" ) echo "No Google Cloud Platform support will be enabled for "\
"TensorFlow"; TF_NEED_GCP=0;;
    * ) echo "Invalid selection: " $INPUT;;
  esac
done

sed_hyphen_i -e "/with_gcp_support/d" .bazelrc
if [[ "$TF_NEED_GCP" == "1" ]]; then
  echo 'build --define with_gcp_support=true' >>.bazelrc
fi

while [[ "$TF_NEED_HDFS" == "" ]]; do
  read -p "Do you wish to build TensorFlow with "\
"Hadoop File System support? [y/N] " INPUT
  case $INPUT in
    [Yy]* ) echo "Hadoop File System support will be enabled for "\
"TensorFlow"; TF_NEED_HDFS=1;;
    [Nn]* ) echo "No Hadoop File System support will be enabled for "\
"TensorFlow"; TF_NEED_HDFS=0;;
    "" ) echo "No Hadoop File System support will be enabled for "\
"TensorFlow"; TF_NEED_HDFS=0;;
    * ) echo "Invalid selection: " $INPUT;;
  esac
done

sed_hyphen_i -e "/with_hdfs_support/d" .bazelrc
if [[ "$TF_NEED_HDFS" == "1" ]]; then
  echo 'build --define with_hdfs_support=true' >>.bazelrc
fi

## Enable XLA.
while [[ "$TF_ENABLE_XLA" == "" ]]; do
  read -p "Do you wish to build TensorFlow with the XLA just-in-time compiler (experimental)? [y/N] " INPUT
  case $INPUT in
    [Yy]* ) echo "XLA JIT support will be enabled for TensorFlow"; TF_ENABLE_XLA=1;;
    [Nn]* ) echo "No XLA JIT support will be enabled for TensorFlow"; TF_ENABLE_XLA=0;;
    "" ) echo "No XLA support will be enabled for TensorFlow"; TF_ENABLE_XLA=0;;
    * ) echo "Invalid selection: " $INPUT;;
  esac
done

sed_hyphen_i -e "/with_xla_support/d" .bazelrc
if [[ "$TF_ENABLE_XLA" == "1" ]]; then
  echo 'build --define with_xla_support=true' >>.bazelrc
fi


# Invoke python_config and set up symlinks to python includes
./util/python/python_config.sh --setup "$PYTHON_BIN_PATH"

# Append CC optimization flags to bazel.rc
echo >> tools/bazel.rc
for opt in $CC_OPT_FLAGS; do
  echo "build:opt --cxxopt=$opt --copt=$opt" >> tools/bazel.rc
done

# Run the gen_git_source to create links where bazel can track dependencies for
# git hash propagation
GEN_GIT_SOURCE=tensorflow/tools/git/gen_git_source.py
chmod a+x ${GEN_GIT_SOURCE}
"${PYTHON_BIN_PATH}" ${GEN_GIT_SOURCE} --configure "${SOURCE_BASE_DIR}"

## Set up SYCL-related environment settings
while [ "$TF_NEED_OPENCL" == "" ]; do
  read -p "Do you wish to build TensorFlow with OpenCL support? [y/N] " INPUT
  case $INPUT in
    [Yy]* ) echo "OpenCL support will be enabled for TensorFlow"; TF_NEED_OPENCL=1;;
    [Nn]* ) echo "No OpenCL support will be enabled for TensorFlow"; TF_NEED_OPENCL=0;;
    "" ) echo "No OpenCL support will be enabled for TensorFlow"; TF_NEED_OPENCL=0;;
    * ) echo "Invalid selection: " $INPUT;;
  esac
done

## Set up Cuda-related environment settings

while [ "$TF_NEED_CUDA" == "" ]; do
  read -p "Do you wish to build TensorFlow with CUDA support? [y/N] " INPUT
  case $INPUT in
    [Yy]* ) echo "CUDA support will be enabled for TensorFlow"; TF_NEED_CUDA=1;;
    [Nn]* ) echo "No CUDA support will be enabled for TensorFlow"; TF_NEED_CUDA=0;;
    "" ) echo "No CUDA support will be enabled for TensorFlow"; TF_NEED_CUDA=0;;
    * ) echo "Invalid selection: " $INPUT;;
  esac
done

sed_hyphen_i -e "/--action_env TF_NEED_CUDA/d" .bazelrc
sed_hyphen_i -e "/--action_env CUD/d" .bazelrc
sed_hyphen_i -e "/--action_env GCC_HOST/d" .bazelrc
sed_hyphen_i -e "/--action_env TF_CUD/d" .bazelrc
echo "build --action_env TF_NEED_CUDA=$TF_NEED_CUDA" >>.bazelrc

export TF_NEED_CUDA
export TF_NEED_OPENCL
if [[ "$TF_NEED_CUDA" == "0" ]] && [[ "$TF_NEED_OPENCL" == "0" ]]; then
  echo "Configuration finished"
  bazel_fetch
  exit
fi

if [ "$TF_NEED_CUDA" == "1" ]; then
# Set up which gcc nvcc should use as the host compiler
# No need to set this on Windows
while ! is_windows && true; do
  fromuser=""
  if [ -z "$GCC_HOST_COMPILER_PATH" ]; then
    default_gcc_host_compiler_path=$(which gcc || true)
    read -p "Please specify which gcc should be used by nvcc as the host compiler. [Default is $default_gcc_host_compiler_path]: " GCC_HOST_COMPILER_PATH
    fromuser="1"
    if [ -z "$GCC_HOST_COMPILER_PATH" ]; then
      GCC_HOST_COMPILER_PATH="$default_gcc_host_compiler_path"
    fi
  fi
  if [ -e "$GCC_HOST_COMPILER_PATH" ]; then
    export GCC_HOST_COMPILER_PATH
    echo "build --action_env GCC_HOST_COMPILER_PATH=$GCC_HOST_COMPILER_PATH" >>.bazelrc
    break
  fi
  echo "Invalid gcc path. ${GCC_HOST_COMPILER_PATH} cannot be found" 1>&2
  if [ -z "$fromuser" ]; then
    exit 1
  fi
  GCC_HOST_COMPILER_PATH=""
  # Retry
done

# Find out where the CUDA toolkit is installed
while true; do
  # Configure the Cuda SDK version to use.
  if [ -z "$TF_CUDA_VERSION" ]; then
    read -p "Please specify the CUDA SDK version you want to use, e.g. 7.0. [Leave empty to use system default]: " TF_CUDA_VERSION
  fi

  fromuser=""
  if [ -z "$CUDA_TOOLKIT_PATH" ]; then
    default_cuda_path=/usr/local/cuda
    if is_windows; then
      if [ -z "$CUDA_PATH" ]; then
        default_cuda_path="C:/Program Files/NVIDIA GPU Computing Toolkit/CUDA/v8.0"
      else
        default_cuda_path="$(cygpath -m "$CUDA_PATH")"
      fi
    fi
    read -p "Please specify the location where CUDA $TF_CUDA_VERSION toolkit is installed. Refer to README.md for more details. [Default is $default_cuda_path]: " CUDA_TOOLKIT_PATH
    fromuser="1"
    if [ -z "$CUDA_TOOLKIT_PATH" ]; then
      CUDA_TOOLKIT_PATH="$default_cuda_path"
    fi
  fi

  if [[ -z "$TF_CUDA_VERSION" ]]; then
    TF_CUDA_EXT=""
  else
    TF_CUDA_EXT=".$TF_CUDA_VERSION"
  fi

  if is_windows; then
    CUDA_RT_LIB_PATH="lib/x64/cudart.lib"
  elif is_linux; then
    CUDA_RT_LIB_PATH="lib64/libcudart.so${TF_CUDA_EXT}"
  elif is_macos; then
    CUDA_RT_LIB_PATH="lib/libcudart${TF_CUDA_EXT}.dylib"
  fi

  if [ -e "${CUDA_TOOLKIT_PATH}/${CUDA_RT_LIB_PATH}" ]; then
    export CUDA_TOOLKIT_PATH
    echo "build --action_env CUDA_TOOLKIT_PATH=$CUDA_TOOLKIT_PATH" >>.bazelrc
    export TF_CUDA_VERSION
    echo "build --action_env TF_CUDA_VERSION=$TF_CUDA_VERSION" >>.bazelrc
    break
  fi
  echo "Invalid path to CUDA $TF_CUDA_VERSION toolkit. ${CUDA_TOOLKIT_PATH}/${CUDA_RT_LIB_PATH} cannot be found"

  if [ -z "$fromuser" ]; then
    exit 1
  fi
  # Retry
  TF_CUDA_VERSION=""
  CUDA_TOOLKIT_PATH=""
done

# Find out where the cuDNN library is installed
while true; do
  # Configure the Cudnn version to use.
  if [ -z "$TF_CUDNN_VERSION" ]; then
    read -p "Please specify the Cudnn version you want to use. [Leave empty to use system default]: " TF_CUDNN_VERSION
  fi

  fromuser=""
  if [ -z "$CUDNN_INSTALL_PATH" ]; then
    default_cudnn_path=${CUDA_TOOLKIT_PATH}
    read -p "Please specify the location where cuDNN $TF_CUDNN_VERSION library is installed. Refer to README.md for more details. [Default is $default_cudnn_path]: " CUDNN_INSTALL_PATH
    fromuser="1"
    if [ -z "$CUDNN_INSTALL_PATH" ]; then
      CUDNN_INSTALL_PATH=$default_cudnn_path
    fi
    # Result returned from "read" will be used unexpanded. That make "~" unuseable.
    # Going through one more level of expansion to handle that.
    CUDNN_INSTALL_PATH=`"${PYTHON_BIN_PATH}" -c "import os; print(os.path.realpath(os.path.expanduser('${CUDNN_INSTALL_PATH}')))"`
  fi

  if [[ -z "$TF_CUDNN_VERSION" ]]; then
    TF_CUDNN_EXT=""
  else
    TF_CUDNN_EXT=".$TF_CUDNN_VERSION"
  fi

  if is_windows; then
    CUDA_DNN_LIB_PATH="lib/x64/cudnn.lib"
    CUDA_DNN_LIB_ALT_PATH="lib/x64/cudnn.lib"
  elif is_linux; then
    CUDA_DNN_LIB_PATH="lib64/libcudnn.so${TF_CUDNN_EXT}"
    CUDA_DNN_LIB_ALT_PATH="libcudnn.so${TF_CUDNN_EXT}"
  elif is_macos; then
    CUDA_DNN_LIB_PATH="lib/libcudnn${TF_CUDNN_EXT}.dylib"
    CUDA_DNN_LIB_ALT_PATH="libcudnn${TF_CUDNN_EXT}.dylib"
  fi

  if [ -e "$CUDNN_INSTALL_PATH/${CUDA_DNN_LIB_ALT_PATH}" -o -e "$CUDNN_INSTALL_PATH/${CUDA_DNN_LIB_PATH}" ]; then
    export TF_CUDNN_VERSION
    echo "build --action_env TF_CUDNN_VERSION=$TF_CUDNN_VERSION" >>.bazelrc
    export CUDNN_INSTALL_PATH
    echo "build --action_env CUDNN_INSTALL_PATH=$CUDNN_INSTALL_PATH" >>.bazelrc
    break
  fi

  if is_linux; then
    if ! type ldconfig > /dev/null 2>&1; then
        LDCONFIG_BIN=/sbin/ldconfig
    else
        LDCONFIG_BIN=ldconfig
    fi
    CUDNN_PATH_FROM_LDCONFIG="$($LDCONFIG_BIN -p | sed -n 's/.*libcudnn.so .* => \(.*\)/\1/p')"
    if [ -e "${CUDNN_PATH_FROM_LDCONFIG}${TF_CUDNN_EXT}" ]; then
      export TF_CUDNN_VERSION
      echo "build --action_env TF_CUDNN_VERSION=$TF_CUDNN_VERSION" >>.bazelrc
      export CUDNN_INSTALL_PATH="$(dirname ${CUDNN_PATH_FROM_LDCONFIG})"
      echo "build --action_env CUDNN_INSTALL_PATH=$CUDNN_INSTALL_PATH" >>.bazelrc
      break
    fi
  fi
  echo "Invalid path to cuDNN ${CUDNN_VERSION} toolkit. Neither of the following two files can be found:"
  echo "${CUDNN_INSTALL_PATH}/${CUDA_DNN_LIB_PATH}"
  echo "${CUDNN_INSTALL_PATH}/${CUDA_DNN_LIB_ALT_PATH}"
  if is_linux; then
    echo "${CUDNN_PATH_FROM_LDCONFIG}${TF_CUDNN_EXT}"
  fi

  if [ -z "$fromuser" ]; then
    exit 1
  fi
  # Retry
  TF_CUDNN_VERSION=""
  CUDNN_INSTALL_PATH=""
done

# Configure the compute capabilities that TensorFlow builds for.
# Since Cuda toolkit is not backward-compatible, this is not guaranteed to work.
while true; do
  fromuser=""
  default_cuda_compute_capabilities="3.5,5.2"
  if [ -z "$TF_CUDA_COMPUTE_CAPABILITIES" ]; then
cat << EOF
Please specify a list of comma-separated Cuda compute capabilities you want to build with.
You can find the compute capability of your device at: https://developer.nvidia.com/cuda-gpus.
Please note that each additional compute capability significantly increases your build time and binary size.
EOF
    read -p "[Default is: \"3.5,5.2\"]: " TF_CUDA_COMPUTE_CAPABILITIES
    fromuser=1
  fi
  if [ -z "$TF_CUDA_COMPUTE_CAPABILITIES" ]; then
    TF_CUDA_COMPUTE_CAPABILITIES=$default_cuda_compute_capabilities
  fi
  # Check whether all capabilities from the input is valid
  COMPUTE_CAPABILITIES=${TF_CUDA_COMPUTE_CAPABILITIES//,/ }
  ALL_VALID=1
  for CAPABILITY in $COMPUTE_CAPABILITIES; do
    if [[ ! "$CAPABILITY" =~ [0-9]+.[0-9]+ ]]; then
      echo "Invalid compute capability: " $CAPABILITY
      ALL_VALID=0
      break
    fi
  done
  if [ "$ALL_VALID" == "0" ]; then
    if [ -z "$fromuser" ]; then
      exit 1
    fi
  else
    export TF_CUDA_COMPUTE_CAPABILITIES
    echo "build --action_env TF_CUDA_COMPUTE_CAPABILITIES=$TF_CUDA_COMPUTE_CAPABILITIES" >>.bazelrc
    break
  fi
  TF_CUDA_COMPUTE_CAPABILITIES=""
done

if is_windows; then
  # The following three variables are needed for MSVC toolchain configuration in Bazel
  export CUDA_PATH="$CUDA_TOOLKIT_PATH"
  export CUDA_COMPUTE_CAPABILITIES="$TF_CUDA_COMPUTE_CAPABILITIES"
  export NO_WHOLE_ARCHIVE_OPTION=1

  # Set GCC_HOST_COMPILER_PATH to keep cuda_configure.bzl happy
  export GCC_HOST_COMPILER_PATH="/usr/bin/dummy_compiler"
fi

# end of if "$TF_NEED_CUDA" == "1"
fi

# OpenCL configuration

if [ "$TF_NEED_OPENCL" == "1" ]; then

# Determine which C++ compiler should be used as the host compiler
while true; do
  fromuser=""
  if [ -z "$HOST_CXX_COMPILER" ]; then
    default_cxx_host_compiler=$(which clang++-3.6 || true)
    read -p "Please specify which C++ compiler should be used as the host C++ compiler. [Default is $default_cxx_host_compiler]: " HOST_CXX_COMPILER
    fromuser="1"
    if [ -z "$HOST_CXX_COMPILER" ]; then
      HOST_CXX_COMPILER=$default_cxx_host_compiler
    fi
  fi
  if [ -e "$HOST_CXX_COMPILER" ]; then
    export HOST_CXX_COMPILER
    break
  fi
  echo "Invalid C++ compiler path. ${HOST_CXX_COMPILER} cannot be found" 1>&2
  if [ -z "$fromuser" ]; then
    exit 1
  fi
  HOST_CXX_COMPILER=""
  # Retry
done

# Determine which C compiler should be used as the host compiler
while true; do
  fromuser=""
  if [ -z "$HOST_C_COMPILER" ]; then
    default_c_host_compiler=$(which clang-3.6 || true)
    read -p "Please specify which C compiler should be used as the host C compiler. [Default is $default_c_host_compiler]: " HOST_C_COMPILER
    fromuser="1"
    if [ -z "$HOST_C_COMPILER" ]; then
      HOST_C_COMPILER=$default_c_host_compiler
    fi
  fi
  if [ -e "$HOST_C_COMPILER" ]; then
    export HOST_C_COMPILER
    break
  fi
  echo "Invalid C compiler path. ${HOST_C_COMPILER} cannot be found" 1>&2
  if [ -z "$fromuser" ]; then
    exit 1
  fi
  HOST_C_COMPILER=""
  # Retry
done

while true; do
  # Configure the OPENCL version to use.
  TF_OPENCL_VERSION="1.2"

  # Point to ComputeCpp root
  if [ -z "$COMPUTECPP_TOOLKIT_PATH" ]; then
    default_computecpp_toolkit_path=/usr/local/computecpp
    read -p "Please specify the location where ComputeCpp for SYCL $TF_OPENCL_VERSION is installed. [Default is $default_computecpp_toolkit_path]: " COMPUTECPP_TOOLKIT_PATH
    fromuser="1"
    if [ -z "$COMPUTECPP_TOOLKIT_PATH" ]; then
      COMPUTECPP_TOOLKIT_PATH=$default_computecpp_toolkit_path
    fi
  fi

  if is_linux; then
    SYCL_RT_LIB_PATH="lib/libComputeCpp.so"
  fi

  if [ -e "${COMPUTECPP_TOOLKIT_PATH}/${SYCL_RT_LIB_PATH}" ]; then
    export COMPUTECPP_TOOLKIT_PATH
    break
  fi
  echo "Invalid SYCL $TF_OPENCL_VERSION library path. ${COMPUTECPP_TOOLKIT_PATH}/${SYCL_RT_LIB_PATH} cannot be found"

  if [ -z "$fromuser" ]; then
    exit 1
  fi
  # Retry
  TF_OPENCL_VERSION=""
  COMPUTECPP_TOOLKIT_PATH=""
done

# end of if "$TF_NEED_OPENCL" == "1"
fi

bazel_fetch

echo "Configuration finished"<|MERGE_RESOLUTION|>--- conflicted
+++ resolved
@@ -38,11 +38,7 @@
   fi
 }
 
-<<<<<<< HEAD
-function bazel_fetch() {
-=======
 function bazel_clean_and_fetch() {
->>>>>>> fcad2d5e
   if [ -z "$TF_BAZEL_TARGETS" ]; then
     bazel fetch "//tensorflow/... -//tensorflow/contrib/nccl/... -//tensorflow/examples/android/..."
   else
@@ -283,17 +279,11 @@
   esac
 done
 
-sed_hyphen_i -e "/--action_env TF_NEED_CUDA/d" .bazelrc
-sed_hyphen_i -e "/--action_env CUD/d" .bazelrc
-sed_hyphen_i -e "/--action_env GCC_HOST/d" .bazelrc
-sed_hyphen_i -e "/--action_env TF_CUD/d" .bazelrc
-echo "build --action_env TF_NEED_CUDA=$TF_NEED_CUDA" >>.bazelrc
-
 export TF_NEED_CUDA
 export TF_NEED_OPENCL
 if [[ "$TF_NEED_CUDA" == "0" ]] && [[ "$TF_NEED_OPENCL" == "0" ]]; then
   echo "Configuration finished"
-  bazel_fetch
+  bazel_clean_and_fetch
   exit
 fi
 
@@ -312,7 +302,6 @@
   fi
   if [ -e "$GCC_HOST_COMPILER_PATH" ]; then
     export GCC_HOST_COMPILER_PATH
-    echo "build --action_env GCC_HOST_COMPILER_PATH=$GCC_HOST_COMPILER_PATH" >>.bazelrc
     break
   fi
   echo "Invalid gcc path. ${GCC_HOST_COMPILER_PATH} cannot be found" 1>&2
@@ -363,9 +352,7 @@
 
   if [ -e "${CUDA_TOOLKIT_PATH}/${CUDA_RT_LIB_PATH}" ]; then
     export CUDA_TOOLKIT_PATH
-    echo "build --action_env CUDA_TOOLKIT_PATH=$CUDA_TOOLKIT_PATH" >>.bazelrc
     export TF_CUDA_VERSION
-    echo "build --action_env TF_CUDA_VERSION=$TF_CUDA_VERSION" >>.bazelrc
     break
   fi
   echo "Invalid path to CUDA $TF_CUDA_VERSION toolkit. ${CUDA_TOOLKIT_PATH}/${CUDA_RT_LIB_PATH} cannot be found"
@@ -417,9 +404,7 @@
 
   if [ -e "$CUDNN_INSTALL_PATH/${CUDA_DNN_LIB_ALT_PATH}" -o -e "$CUDNN_INSTALL_PATH/${CUDA_DNN_LIB_PATH}" ]; then
     export TF_CUDNN_VERSION
-    echo "build --action_env TF_CUDNN_VERSION=$TF_CUDNN_VERSION" >>.bazelrc
     export CUDNN_INSTALL_PATH
-    echo "build --action_env CUDNN_INSTALL_PATH=$CUDNN_INSTALL_PATH" >>.bazelrc
     break
   fi
 
@@ -432,9 +417,7 @@
     CUDNN_PATH_FROM_LDCONFIG="$($LDCONFIG_BIN -p | sed -n 's/.*libcudnn.so .* => \(.*\)/\1/p')"
     if [ -e "${CUDNN_PATH_FROM_LDCONFIG}${TF_CUDNN_EXT}" ]; then
       export TF_CUDNN_VERSION
-      echo "build --action_env TF_CUDNN_VERSION=$TF_CUDNN_VERSION" >>.bazelrc
       export CUDNN_INSTALL_PATH="$(dirname ${CUDNN_PATH_FROM_LDCONFIG})"
-      echo "build --action_env CUDNN_INSTALL_PATH=$CUDNN_INSTALL_PATH" >>.bazelrc
       break
     fi
   fi
@@ -486,7 +469,6 @@
     fi
   else
     export TF_CUDA_COMPUTE_CAPABILITIES
-    echo "build --action_env TF_CUDA_COMPUTE_CAPABILITIES=$TF_CUDA_COMPUTE_CAPABILITIES" >>.bazelrc
     break
   fi
   TF_CUDA_COMPUTE_CAPABILITIES=""
@@ -590,6 +572,6 @@
 # end of if "$TF_NEED_OPENCL" == "1"
 fi
 
-bazel_fetch
+bazel_clean_and_fetch
 
 echo "Configuration finished"