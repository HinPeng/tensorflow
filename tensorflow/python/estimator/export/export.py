# Copyright 2017 The TensorFlow Authors. All Rights Reserved.
#
# Licensed under the Apache License, Version 2.0 (the "License");
# you may not use this file except in compliance with the License.
# You may obtain a copy of the License at
#
#     http://www.apache.org/licenses/LICENSE-2.0
#
# Unless required by applicable law or agreed to in writing, software
# distributed under the License is distributed on an "AS IS" BASIS,
# WITHOUT WARRANTIES OR CONDITIONS OF ANY KIND, either express or implied.
# See the License for the specific language governing permissions and
# limitations under the License.
# ==============================================================================
"""Configuration and utilities for receiving inputs at serving time."""


from __future__ import absolute_import
from __future__ import division
from __future__ import print_function

import collections
import os
import time

import six

from tensorflow.python.framework import dtypes
from tensorflow.python.framework import ops
from tensorflow.python.framework import sparse_tensor
from tensorflow.python.framework import tensor_shape
from tensorflow.python.ops import array_ops
from tensorflow.python.ops import parsing_ops
from tensorflow.python.platform import gfile
from tensorflow.python.platform import tf_logging as logging
from tensorflow.python.saved_model import signature_def_utils
from tensorflow.python.util import compat


_SINGLE_FEATURE_DEFAULT_NAME = 'feature'
_SINGLE_RECEIVER_DEFAULT_NAME = 'input'


class ServingInputReceiver(collections.namedtuple(
    'ServingInputReceiver',
    ['features', 'receiver_tensors', 'receiver_tensors_alternatives'])):
  """A return type for a serving_input_receiver_fn.

  The expected return values are:
    features: A dict of string to `Tensor` or `SparseTensor`, specifying the
      features to be passed to the model.
    receiver_tensors: a `Tensor`, or a dict of string to `Tensor`, specifying
      input nodes where this receiver expects to be fed by default.  Typically,
      this is a single placeholder expecting serialized `tf.Example` protos.
    receiver_tensors_alternatives: a dict of string to additional
      groups of receiver tensors, each of which may be a `Tensor` or a dict of
      string to `Tensor`.  These named receiver tensor alternatives generate
      additional serving signatures, which may be used to feed inputs at
      different points within the input reciever subgraph.  A typical usage is
      to allow feeding raw feature `Tensor`s *downstream* of the
      tf.parse_example() op.  Defaults to None.
  """

  def __new__(cls, features, receiver_tensors,
              receiver_tensors_alternatives=None):
    if features is None:
      raise ValueError('features must be defined.')
    if not isinstance(features, dict):
      features = {_SINGLE_FEATURE_DEFAULT_NAME: features}
    for name, tensor in features.items():
      if not isinstance(name, six.string_types):
        raise ValueError('feature keys must be strings: {}.'.format(name))
      if not (isinstance(tensor, ops.Tensor)
              or isinstance(tensor, sparse_tensor.SparseTensor)):
        raise ValueError(
            'feature {} must be a Tensor or SparseTensor.'.format(name))

    if receiver_tensors is None:
      raise ValueError('receiver_tensors must be defined.')
    if not isinstance(receiver_tensors, dict):
      receiver_tensors = {_SINGLE_RECEIVER_DEFAULT_NAME: receiver_tensors}
    for name, tensor in receiver_tensors.items():
      if not isinstance(name, six.string_types):
        raise ValueError(
            'receiver_tensors keys must be strings: {}.'.format(name))
      if not isinstance(tensor, ops.Tensor):
        raise ValueError(
            'receiver_tensor {} must be a Tensor.'.format(name))

    if receiver_tensors_alternatives is not None:
      if not isinstance(receiver_tensors_alternatives, dict):
        raise ValueError(
            'receiver_tensors_alternatives must be a dict: {}.'.format(
                receiver_tensors_alternatives))
      for alternative_name, receiver_tensors_alt in (
          six.iteritems(receiver_tensors_alternatives)):
        if not isinstance(receiver_tensors_alt, dict):
          receiver_tensors_alt = {_SINGLE_RECEIVER_DEFAULT_NAME:
                                  receiver_tensors_alt}
          # Updating dict during iteration is OK in this case.
          receiver_tensors_alternatives[alternative_name] = (
              receiver_tensors_alt)
        for name, tensor in receiver_tensors_alt.items():
          if not isinstance(name, six.string_types):
            raise ValueError(
                'receiver_tensors keys must be strings: {}.'.format(name))
          if not (isinstance(tensor, ops.Tensor)
                  or isinstance(tensor, sparse_tensor.SparseTensor)):
            raise ValueError(
                'receiver_tensor {} must be a Tensor or SparseTensor.'.format(
                    name))

    return super(ServingInputReceiver, cls).__new__(
        cls,
        features=features,
        receiver_tensors=receiver_tensors,
        receiver_tensors_alternatives=receiver_tensors_alternatives)


def build_parsing_serving_input_receiver_fn(feature_spec,
                                            default_batch_size=None):
  """Build a serving_input_receiver_fn expecting fed tf.Examples.

  Creates a serving_input_receiver_fn that expects a serialized tf.Example fed
  into a string placeholder.  The function parses the tf.Example according to
  the provided feature_spec, and returns all parsed Tensors as features.

  Args:
    feature_spec: a dict of string to `VarLenFeature`/`FixedLenFeature`.
    default_batch_size: the number of query examples expected per batch.
        Leave unset for variable batch size (recommended).

  Returns:
    A serving_input_receiver_fn suitable for use in serving.
  """
  def serving_input_receiver_fn():
    """An input_fn that expects a serialized tf.Example."""
    serialized_tf_example = array_ops.placeholder(dtype=dtypes.string,
                                                  shape=[default_batch_size],
                                                  name='input_example_tensor')
    receiver_tensors = {'examples': serialized_tf_example}
    features = parsing_ops.parse_example(serialized_tf_example, feature_spec)
    return ServingInputReceiver(features, receiver_tensors)

  return serving_input_receiver_fn


def build_raw_serving_input_receiver_fn(features, default_batch_size=None):
  """Build a serving_input_receiver_fn expecting feature Tensors.

  Creates an serving_input_receiver_fn that expects all features to be fed
  directly.

  Args:
    features: a dict of string to `Tensor`.
    default_batch_size: the number of query examples expected per batch.
        Leave unset for variable batch size (recommended).

  Returns:
    A serving_input_receiver_fn.
  """
  def serving_input_receiver_fn():
    """A serving_input_receiver_fn that expects features to be fed directly."""
    receiver_tensors = {}
    for name, t in features.items():
      shape_list = t.get_shape().as_list()
      shape_list[0] = default_batch_size
      shape = tensor_shape.TensorShape(shape_list)

      # Reuse the feature tensor's op name (t.op.name) for the placeholder,
      # excluding the index from the tensor's name (t.name):
      # t.name = "%s:%d" % (t.op.name, t._value_index)
<<<<<<< HEAD
      receiver_tensors[name] = array_ops.placeholder(dtype=t.dtype,
                                                     shape=shape,
                                                     name=t.op.name)
=======
      receiver_tensors[name] = array_ops.placeholder(
          dtype=t.dtype, shape=shape, name=t.op.name)
>>>>>>> 342f6b57
    # TODO(b/34885899): remove the unnecessary copy
    # The features provided are simply the placeholders, but we defensively copy
    # the dict because it may be mutated.
    return ServingInputReceiver(receiver_tensors, receiver_tensors.copy())

  return serving_input_receiver_fn


### Below utilities are specific to SavedModel exports.


def build_all_signature_defs(receiver_tensors,
                             export_outputs,
                             receiver_tensors_alternatives=None):
  """Build `SignatureDef`s for all export outputs."""
  if not isinstance(receiver_tensors, dict):
    receiver_tensors = {_SINGLE_RECEIVER_DEFAULT_NAME: receiver_tensors}
  if export_outputs is None or not isinstance(export_outputs, dict):
    raise ValueError('export_outputs must be a dict.')

  signature_def_map = {}
  for output_key, export_output in export_outputs.items():
    signature_name = '{}'.format(output_key or 'None')
    try:
      signature = export_output.as_signature_def(receiver_tensors)
      signature_def_map[signature_name] = signature
    except ValueError:
      pass

  if receiver_tensors_alternatives:
    for receiver_name, receiver_tensors_alt in (
        six.iteritems(receiver_tensors_alternatives)):
      if not isinstance(receiver_tensors_alt, dict):
        receiver_tensors_alt = {_SINGLE_RECEIVER_DEFAULT_NAME:
                                receiver_tensors_alt}
      for output_key, export_output in export_outputs.items():
        signature_name = '{}:{}'.format(receiver_name or 'None',
                                        output_key or 'None')
        try:
          signature = export_output.as_signature_def(receiver_tensors_alt)
          signature_def_map[signature_name] = signature
        except ValueError:
          pass

  # The above calls to export_output.as_signature_def should return only
  # valid signatures; if there is a validity problem, they raise ValueError,
  # which we ignore above. Consequently the call to is_valid_signature here
  # should not remove anything else; it's just an extra sanity check.
  return {k: v for k, v in signature_def_map.items()
          if signature_def_utils.is_valid_signature(v)}


# When we create a timestamped directory, there is a small chance that the
# directory already exists because another worker is also writing exports.
# In this case we just wait one second to get a new timestamp and try again.
# If this fails several times in a row, then something is seriously wrong.
MAX_DIRECTORY_CREATION_ATTEMPTS = 10


def get_timestamped_export_dir(export_dir_base):
  """Builds a path to a new subdirectory within the base directory.

  Each export is written into a new subdirectory named using the
  current time.  This guarantees monotonically increasing version
  numbers even across multiple runs of the pipeline.
  The timestamp used is the number of seconds since epoch UTC.

  Args:
    export_dir_base: A string containing a directory to write the exported
        graph and checkpoints.
  Returns:
    The full path of the new subdirectory (which is not actually created yet).

  Raises:
    RuntimeError: if repeated attempts fail to obtain a unique timestamped
      directory name.
  """
  attempts = 0
  while attempts < MAX_DIRECTORY_CREATION_ATTEMPTS:
    export_timestamp = int(time.time())

    export_dir = os.path.join(
        compat.as_bytes(export_dir_base),
        compat.as_bytes(str(export_timestamp)))
    if not gfile.Exists(export_dir):
      # Collisions are still possible (though extremely unlikely): this
      # directory is not actually created yet, but it will be almost
      # instantly on return from this function.
      return export_dir
    time.sleep(1)
    attempts += 1
    logging.warn(
        'Export directory {} already exists; retrying (attempt {}/{})'.format(
            export_dir, attempts, MAX_DIRECTORY_CREATION_ATTEMPTS))
  raise RuntimeError('Failed to obtain a unique export directory name after '
                     '{} attempts.'.format(MAX_DIRECTORY_CREATION_ATTEMPTS))


def get_temp_export_dir(timestamped_export_dir):
  """Builds a directory name based on the argument but starting with 'temp-'.

  This relies on the fact that TensorFlow Serving ignores subdirectories of
  the base directory that can't be parsed as integers.

  Args:
    timestamped_export_dir: the name of the eventual export directory, e.g.
      /foo/bar/<timestamp>

  Returns:
    A sister directory prefixed with 'temp-', e.g. /foo/bar/temp-<timestamp>.
  """
  (dirname, basename) = os.path.split(timestamped_export_dir)
  temp_export_dir = os.path.join(
      compat.as_bytes(dirname),
      compat.as_bytes('temp-{}'.format(basename)))
  return temp_export_dir<|MERGE_RESOLUTION|>--- conflicted
+++ resolved
@@ -170,14 +170,8 @@
       # Reuse the feature tensor's op name (t.op.name) for the placeholder,
       # excluding the index from the tensor's name (t.name):
       # t.name = "%s:%d" % (t.op.name, t._value_index)
-<<<<<<< HEAD
-      receiver_tensors[name] = array_ops.placeholder(dtype=t.dtype,
-                                                     shape=shape,
-                                                     name=t.op.name)
-=======
       receiver_tensors[name] = array_ops.placeholder(
           dtype=t.dtype, shape=shape, name=t.op.name)
->>>>>>> 342f6b57
     # TODO(b/34885899): remove the unnecessary copy
     # The features provided are simply the placeholders, but we defensively copy
     # the dict because it may be mutated.
