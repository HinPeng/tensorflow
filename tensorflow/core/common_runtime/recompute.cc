#include "tensorflow/core/common_runtime/recompute.h"

#include <fstream>
#include <chrono>
#include <thread>

#include "tensorflow/core/framework/allocator.h"
#include "tensorflow/core/platform/logging.h"
#include "tensorflow/core/graph/graph.h"

// #define _DEBUG

namespace tensorflow {

const std::string recompute_policy_env = "RECOMPUTE_POLICY_FILE";

static std::string GetEnv(const std::string& env) {
  const char* val = std::getenv(env.c_str());
  return val ? val : "";
}

void RecomputeHelper::RecordTensorAccess(const std::string& tensor_name, const uint64 time_) {
  LOG(INFO) << "RecordTensorAccess " << tensor_name;
  if (tensor_recompute_params_.count(tensor_name)) {
    RecomputeTensor(tensor_name);
    auto& recompute_params = tensor_recompute_params_[tensor_name];
    auto& cv_mu = recompute_params.cv_mu;
    volatile int* ready = &(recompute_params.data_ready);
    std::unique_lock<std::mutex> l(*(cv_mu.second));
    cv_mu.first->wait(l, [ready]() { return *ready == DataStatus::IN; });
  }

  if (!triggers_.count(tensor_name)) {
    return;
  }

  auto& trigger = triggers_[tensor_name];
  int cnt;
  {
    std::lock_guard<std::mutex> l(mu_);
    cnt = ++trigger.access_count;
    if (trigger.access_count == trigger.total_access_count) {
      trigger.access_count = 0;
    }
  }
  if (trigger.delete_trigger_count != 0 && cnt == trigger.delete_trigger_count) {
    DeleteMemory(trigger.tensor_name);
  }
  if (cnt <= trigger.recompute_tensors.size()) {
    for (auto& t : trigger.recompute_tensors[cnt-1]) 
      RecomputeTensor(t);
  }
}

void RecomputeHelper::SetRecomputing(const std::string& target_tensor, const std::vector<std::string>& recompute_nodes) {
  int cnt = 0;
  auto& recompute_tensors = recompute_tensors_[target_tensor];
  for (auto& node_name : recompute_nodes) {
    for (auto& tensor_name : node_to_tensors_[node_name]) {
      if (!recompute_tensors.count(tensor_name)) continue;
      auto& params = tensor_recompute_params_[tensor_name];
      auto& cv_mu = params.cv_mu;
      std::lock_guard<std::mutex> l(*(cv_mu.second));
      if (params.data_ready == DataStatus::OUT) {
        params.data_ready = DataStatus::RECOMPUTING;
        cnt++;
      }
    }
  }
#ifdef _DEBUG
  LOG(INFO) << "Size of recompute nodes (within node that hasn't recompute tensor) " << recompute_nodes.size();
  LOG(INFO) << "Size of recompute nodes (without node that hasn't recompute tensor) " << cnt+1;
#endif
}

void RecomputeHelper::SaveRecomputedTensor(const std::string& target, bool is_ref, const std::pair<std::string, Tensor*>& recomputed) {
  if (!tensor_recompute_params_.count(target) || !tensor_recompute_params_.count(recomputed.first) || !recompute_tensors_[target].count(recomputed.first))
    return;
  saved_tensors_[target][recomputed.first] = *(recomputed.second);
  if (is_ref) {
    LOG(FATAL) << "entry is a reference, handle it now.";
  }
}

void RecomputeHelper::RecomputeTensor(const std::string& tensor_name) {
  if (!recompute_calls_.count(tensor_name)) {
    LOG(FATAL) << "Don't have the recompute call for " << tensor_name;
  }

  auto& params = tensor_recompute_params_[tensor_name];
  auto& cv_mu = params.cv_mu;
  std::unique_lock<std::mutex> ul(*(cv_mu.second));
  if (params.data_ready == DataStatus::OUT) {
    /* {
      std::lock_guard<std::mutex> l(mu_);
      if (*ready != DataStatus::OUT) return;
    } */
  #ifdef _DEBUG
    LOG(INFO) << "Recompute " << tensor_name << " buffer=" << params.buf;
  #endif
    params.data_ready = DataStatus::RECOMPUTING;
    ul.unlock();
    recompute_calls_[tensor_name](params.target_tensor, params.feed_tensors, [&tensor_name, this]() {
        SetRecomputedTensors(tensor_name);
      });
  }
}

void RecomputeHelper::SetRecomputedTensors(const std::string& target) {
  //std::lock_guard<std::mutex> l(mu_);
  auto& tensors = saved_tensors_[target];
  for (auto& t : tensors) {
    auto& params = tensor_recompute_params_[t.first];
    auto& cv_mu = params.cv_mu;
    std::unique_lock<std::mutex> ul(*(cv_mu.second));
    if (params.data_ready != DataStatus::IN) {
      if (params.buf->data() != nullptr) {
        LOG(FATAL) << "Buffer data should be null! " << t.first << " buffer=" << params.buf;
      }
      params.buf->set_data(t.second.data());
      t.second.set_data(nullptr);
      params.data_ready = DataStatus::IN;
      params.node->SetTensorDeleted(t.first, false);
      cv_mu.first->notify_all();
    #ifdef _DEBUG
      LOG(INFO) << "Recompute " << t.first << " done. buffer=" << params.buf;
    #endif
    }
  }
  tensors.clear();
}

void RecomputeHelper::RecordTensorInfo(const std::string& tensor_name, Tensor* tensor, Node* node) {
#ifdef _DEBUG
  LOG(INFO) << "Record Tensor Info " << tensor_name << " buffer=" << tensor->buffer() << " data=" << (tensor->buffer()?tensor->buffer()->data():0);
#endif
  if (!tensor_recompute_params_.count(tensor_name)) return;
#ifdef _DEBUG
  LOG(INFO) << "Record Tensor Info " << tensor_name << " buffer=" << tensor->buffer() << " data=" << tensor->data();
#endif
  auto& params = tensor_recompute_params_[tensor_name];
  auto& cv_mu = params.cv_mu;
  std::lock_guard<std::mutex> l(*(cv_mu.second));
  params.buf = tensor->buffer();
  params.data_ready = DataStatus::IN;
  params.node = node;
<<<<<<< HEAD

  auto& trigger = triggers_[tensor_name];
  if (trigger.delete_trigger_count == 0) {
    Allocator* alloc = params.buf->GetAllocator();
    if (alloc->Name() != "cpu" && params.using_count == 0) {
      alloc->DeallocateRaw(params.buf->data());
      params.node->SetTensorDeleted(tensor_name, true);
      params.buf->set_data(nullptr);
      params.data_ready = DataStatus::OUT;
    #ifdef _DEBUG
      LOG(INFO) << "Deleted " << tensor_name; // << "(" << readable_names_[tensor_name] << ") Buffer " << buf;
    #endif
    }
  }
=======
>>>>>>> 546b9b2d
}

void RecomputeHelper::RecordRecomputeCall(const std::string& tensor_name, RecomputeCall call) {
  if (!tensor_recompute_params_.count(tensor_name)) return;
  recompute_calls_[tensor_name] = std::move(call);
}

void RecomputeHelper::IncrementUsingCount(const std::string& tensor_name) {
  if (!tensor_recompute_params_.count(tensor_name)) return;
  auto& params = tensor_recompute_params_[tensor_name];
  auto& cv_mu = params.cv_mu;
  // std::lock_guard<std::mutex> l(mu_);
  std::lock_guard<std::mutex> l(*(cv_mu.second));  
  params.using_count++;
}

void RecomputeHelper::DecrementUsingCount(const std::string& tensor_name) {
  if (!tensor_recompute_params_.count(tensor_name)) return;
  auto& params = tensor_recompute_params_[tensor_name];
  auto& cv_mu = params.cv_mu;
  std::lock_guard<std::mutex> l(*(cv_mu.second));
  params.using_count--;
  if (params.using_count == 0 && params.then_delete) {
    TensorBuffer* buf = params.buf;
  #ifdef _DEBUG
    LOG(INFO) << "Deleted " << tensor_name << " buffer=" << buf << " data=" << buf->data();
  #endif
    Allocator* alloc = buf->GetAllocator();
    alloc->DeallocateRaw(buf->data());
    buf->set_data(nullptr);
    params.data_ready = DataStatus::OUT;
    params.then_delete = false;
  } else if (params.using_count < 0) {
    LOG(FATAL) << "Using count of " << tensor_name << " is less than 0.";
    params.using_count = 0;
  }
}

void RecomputeHelper::DeleteMemory(const std::string& tensor_name) {
  auto& params= tensor_recompute_params_[tensor_name];
  if (!params.buf) {
    LOG(FATAL) << "Tensor buffer used but not initialzed.";
    return;
  }
  #ifdef _DEBUG
  LOG(INFO) << "Deleting memory of " << tensor_name << "(" << readable_names_[tensor_name] << ") Buffer " << params.buf;
  #endif
  auto& cv_mu = params.cv_mu;
  std::lock_guard<std::mutex> l(*(cv_mu.second));
  params.node->SetTensorDeleted(tensor_name, true);
  TensorBuffer* buf = params.buf;
  Allocator* alloc = buf->GetAllocator();
  if (params.using_count == 0) {
    alloc->DeallocateRaw(buf->data());
    buf->set_data(nullptr);
    params.data_ready = DataStatus::OUT;
  #ifdef _DEBUG
    LOG(INFO) << "Deleted " << tensor_name; // << "(" << readable_names_[tensor_name] << ") Buffer " << buf;
  #endif
  } else if (params.using_count > 0) {
    params.then_delete = true;
    // params.data_ready = DataStatus::OUT;
  #ifdef _DEBUG
    LOG(INFO) << "Then delete " << tensor_name;
  #endif
  } else {
    LOG(FATAL) << "Using count of " << tensor_name << " is less than 0.";
  }
}

void RecomputeHelper::LoadRecomputePolicy() {
  std::string policy_file = GetEnv(recompute_policy_env);
  if (policy_file.empty()) {
    LOG(INFO) << "No recompute policy specified";
    return;
  }
  std::fstream fin(policy_file, fin.in);
  if (!fin.is_open()) {
    LOG(INFO) << "open " << policy_file << " failed.";
    return;
  }
  std::string target_tensor, trigger_tensor, feed_tensor, line;
  int del_cnt, total1, compute_cnt, total2, num_recomp_tensors;
  while(std::getline(fin, line)) {
    if (line.empty() || line[0] == '#') continue;
    std::istringstream iss(line);
    iss >> target_tensor >> total1 >> del_cnt >> trigger_tensor >> total2 >> compute_cnt;
    auto& params = tensor_recompute_params_[target_tensor];
    params.target_tensor = target_tensor;
    params.cv_mu = std::make_pair(std::make_shared<std::condition_variable>(), std::make_shared<std::mutex>());

    recompute_tensors_[target_tensor].insert(target_tensor);
    iss >> num_recomp_tensors;
    string tname;
    while(num_recomp_tensors--) {
      iss >> tname;
      recompute_tensors_[target_tensor].insert(tname);
    }

    while(iss >> feed_tensor) {
      params.feed_tensors.push_back(feed_tensor);
    }

    params.data_ready = DataStatus::OUT;
    params.buf = nullptr;
    params.using_count = 0;
    params.then_delete = false;
    string node_name = target_tensor.substr(0, target_tensor.find(':'));
    node_to_tensors_[node_name].push_back(target_tensor);

    auto& delete_trigger = triggers_[target_tensor];
    delete_trigger.tensor_name = target_tensor;
    delete_trigger.access_count = 0;
    delete_trigger.delete_trigger_count = del_cnt;
    delete_trigger.total_access_count = total1;

    if (compute_cnt > 0) {
      auto& compute_trigger = triggers_[trigger_tensor];
      compute_trigger.tensor_name = trigger_tensor;
      compute_trigger.access_count = 0;
      compute_trigger.total_access_count = total2;
      compute_trigger.recompute_tensors.resize(total2);
      compute_trigger.recompute_tensors[compute_cnt-1].push_back(target_tensor);
    }
  }
  fin.close();
  LOG(INFO) << "Recompute policy file loaded.";
}

} // tensorflow<|MERGE_RESOLUTION|>--- conflicted
+++ resolved
@@ -144,7 +144,6 @@
   params.buf = tensor->buffer();
   params.data_ready = DataStatus::IN;
   params.node = node;
-<<<<<<< HEAD
 
   auto& trigger = triggers_[tensor_name];
   if (trigger.delete_trigger_count == 0) {
@@ -159,8 +158,6 @@
     #endif
     }
   }
-=======
->>>>>>> 546b9b2d
 }
 
 void RecomputeHelper::RecordRecomputeCall(const std::string& tensor_name, RecomputeCall call) {
