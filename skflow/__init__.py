"""Main Scikit Flow module."""
#  Copyright 2015 Google Inc. All Rights Reserved.
#
#  Licensed under the Apache License, Version 2.0 (the "License");
#  you may not use this file except in compliance with the License.
#  You may obtain a copy of the License at
#
#   http://www.apache.org/licenses/LICENSE-2.0
#
#  Unless required by applicable law or agreed to in writing, software
#  distributed under the License is distributed on an "AS IS" BASIS,
#  WITHOUT WARRANTIES OR CONDITIONS OF ANY KIND, either express or implied.
#  See the License for the specific language governing permissions and
#  limitations under the License.

import collections
import random

import os
import datetime

import numpy as np
import tensorflow as tf

from sklearn.base import BaseEstimator, ClassifierMixin, RegressorMixin
from sklearn.utils import check_array

from skflow.trainer import TensorFlowTrainer
from skflow import models, data_feeder
from skflow import preprocessing
from skflow.io import *

class TensorFlowEstimator(BaseEstimator):
    """Base class for all TensorFlow estimators.

    Parameters:
        model_fn: Model function, that takes input X, y tensors and outputs
                  prediction and loss tensors.
        n_classes: Number of classes in the target.
        tf_master: TensorFlow master. Empty string is default for local.
        batch_size: Mini batch size.
        steps: Number of steps to run over data.
        optimizer: Optimizer name (or class), for example "SGD", "Adam",
                   "Adagrad".
        learning_rate: Learning rate for optimizer.
        tf_random_seed: Random seed for TensorFlow initializers.
            Setting this value, allows consistency between reruns.
        continue_training: when continue_training is True, once initialized
            model will be continuely trained on every call of fit.
<<<<<<< HEAD
        verbose: Controls the verbosity. If set to 0, the algorithm is muted.
=======
        log_device_placement: Whether to print out device placement information. (default: True)
        num_cores: Number of cores to be used. (default: 4)
>>>>>>> eb87e9e9
    """

    def __init__(self, model_fn, n_classes, tf_master="", batch_size=32, steps=50, optimizer="SGD",
                 learning_rate=0.1, tf_random_seed=42, continue_training=False,
<<<<<<< HEAD
                 log_device_placement=True, verbose=1):
=======
                 log_device_placement=True, num_cores=4):
>>>>>>> eb87e9e9
        self.n_classes = n_classes
        self.tf_master = tf_master
        self.batch_size = batch_size
        self.steps = steps
        self.verbose = verbose
        self.optimizer = optimizer
        self.learning_rate = learning_rate
        self.tf_random_seed = tf_random_seed
        self.model_fn = model_fn
        self.continue_training = continue_training
        self.log_device_placement = log_device_placement
        self.num_cores = num_cores
        self._initialized = False

    @staticmethod
    def _data_type_filter(X, y):
        """Filter data types into acceptable format"""
        if HAS_PANDAS:
            X = extract_pandas_data(X)
            y = extract_pandas_labels(y)
        return X, y

    def _setup_data_feeder(self, X, y):
        """Create data feeder, to sample inputs from dataset.
        If X and y are iterators, use StreamingDataFeeder.
        """
        data_feeder_cls = data_feeder.DataFeeder
        if hasattr(X, 'next'):
            assert hasattr(y, 'next')
            data_feeder_cls = data_feeder.StreamingDataFeeder
        self._data_feeder = data_feeder_cls(X, y, self.n_classes, self.batch_size)

    def _setup_training(self):
        """Sets up graph, model and trainer."""
        self._graph = tf.Graph()
        with self._graph.as_default():
            tf.set_random_seed(self.tf_random_seed)
            self._global_step = tf.Variable(
                0, name="global_step", trainable=False)

            # Setting up input and output placeholders.
            input_shape = [None] + self._data_feeder.input_shape[1:]
            output_shape = [None] + self._data_feeder.output_shape[1:]
            self._inp = tf.placeholder(
                tf.as_dtype(self._data_feeder.input_dtype), input_shape,
                name="input")
            self._out = tf.placeholder(
                tf.as_dtype(self._data_feeder.output_dtype), output_shape,
                name="output")

            # Create model's graph.
            self._model_predictions, self._model_loss = self.model_fn(
                self._inp, self._out)

            # Create trainer and augment graph with gradients and optimizer.
            self._trainer = TensorFlowTrainer(self._model_loss,
                                              self._global_step, self.optimizer, self.learning_rate)
            self._session = tf.Session(self.tf_master,
                                       config=tf.ConfigProto(
                                           log_device_placement=self.log_device_placement,
                                           inter_op_parallelism_threads=self.num_cores,
                                           intra_op_parallelism_threads=self.num_cores))

    def _setup_summary_writer(self, logdir):
        """Sets up the summary writer to prepare for later optional visualization."""
        # Create summary to monitor loss
        tf.scalar_summary("loss", self._model_loss)
        # Set up a single operator to merge all the summaries
        tf.merge_all_summaries()
        # Set up summary writer to the specified log directory
        self._summary_writer = tf.train.SummaryWriter(
            os.path.join(logdir, datetime.datetime.now().strftime('%Y-%m-%d_%H-%M-%S')),
            graph_def=self._session.graph_def)

    def fit(self, X, y, logdir=None):
        """Builds a neural network model given provided `model_fn` and training
        data X and y.

        Note: called first time constructs the graph and initializers
        variables. Consecutives times it will continue training the same model.
        This logic follows partial_fit() interface in scikit-learn.

        To restart learning, create new estimator.

        Args:
            X: matrix or tensor of shape [n_samples, n_features...]. Can be
            iterator that returns arrays of features. The training input
            samples for fitting the model.
            y: vector or matrix [n_samples] or [n_samples, n_outputs]. Can be
            iterator that returns array of targets. The training target values
            (class labels in classification, real numbers in regression).
            logdir: the directory to save the log file that can be used for
            optional visualization.

        Returns:
            Returns self.
        """
        X, y = self._data_type_filter(X, y)
        # Sets up data feeder.
        self._setup_data_feeder(X, y)
        if not self.continue_training or not self._initialized:
            # Sets up model and trainer.
            self._setup_training()
            # Initialize model parameters.
            self._trainer.initialize(self._session)
            self._initialized = True
            # Sets up summary writer for later optional visualization
            if logdir:
                self._setup_summary_writer(logdir)

        # Train model for given number of steps.
        self._trainer.train(self._session,
                            self._data_feeder.get_feed_dict_fn(
                                self._inp, self._out),
                            self.steps,
                            verbose=self.verbose)
        return self

    def partial_fit(self, X, y):
        """Incremental fit on a batch of samples.

        This method is expected to be called several times consecutively
        on different or the same chunks of the dataset. This either can
        implement iterative training or out-of-core/online training.

        This is especially useful when the whole dataset is too big to
        fit in memory at the same time. Or when model is taking long time
        to converge, and you want to split up training into subparts.

        Args:
            X: matrix or tensor of shape [n_samples, n_features...]. Can be
            iterator that returns arrays of features. The training input
            samples for fitting the model.
            y: vector or matrix [n_samples] or [n_samples, n_outputs]. Can be
            iterator that returns array of targets. The training target values
            (class label in classification, real numbers in regression).

        Returns:
            Returns self.
        """
        return self.fit(X, y)

    def _predict(self, X):
        if HAS_PANDAS:
            X = extract_pandas_data(X)
        pred = self._session.run(self._model_predictions,
                                 feed_dict={
                                     self._inp.name: X
                                 })
        return pred

    def predict(self, X):
        """Predict class or regression for X.

        For a classification model, the predicted class for each sample in X is
        returned. For a regression model, the predicted value based on X is
        returned.

        Args:
            X: array-like matrix, [n_samples, n_features...] or iterator.

        Returns:
            y: array of shape [n_samples]. The predicted classes or predicted
            value.
        """
        pred = self._predict(X)
        if self.n_classes < 2:
            return pred
        return pred.argmax(axis=1)

    def predict_proba(self, X):
        """Predict class probability of the input samples X.

        Args:
            X: array-like matrix, [n_samples, n_features...] or iterator.

        Returns:
            y: array of shape [n_samples, n_classes]. The predicted
            probabilities for each class.
        """
        return self._predict(X)


class TensorFlowLinearRegressor(TensorFlowEstimator, RegressorMixin):
    """TensorFlow Linear Regression model."""

    def __init__(self, n_classes=0, tf_master="", batch_size=32, steps=50, optimizer="SGD",
                 learning_rate=0.1, tf_random_seed=42, continue_training=False):
        super(TensorFlowLinearRegressor, self).__init__(
            model_fn=models.linear_regression, n_classes=n_classes,
            tf_master=tf_master,
            batch_size=batch_size, steps=steps, optimizer=optimizer,
            learning_rate=learning_rate, tf_random_seed=tf_random_seed,
            continue_training=continue_training)


class TensorFlowLinearClassifier(TensorFlowEstimator, ClassifierMixin):
    """TensorFlow Linear Classifier model."""

    def __init__(self, n_classes, tf_master="", batch_size=32, steps=50, optimizer="SGD",
                 learning_rate=0.1, tf_random_seed=42, continue_training=False):
        super(TensorFlowLinearClassifier, self).__init__(
            model_fn=models.logistic_regression, n_classes=n_classes,
            tf_master=tf_master,
            batch_size=batch_size, steps=steps, optimizer=optimizer,
            learning_rate=learning_rate, tf_random_seed=tf_random_seed,
            continue_training=continue_training)


TensorFlowRegressor = TensorFlowLinearRegressor
TensorFlowClassifier = TensorFlowLinearClassifier


class TensorFlowDNNClassifier(TensorFlowEstimator, ClassifierMixin):
    """TensorFlow DNN Classifier model.

    Parameters:
        hidden_units: List of hidden units per layer.
        n_classes: Number of classes in the target.
        tf_master: TensorFlow master. Empty string is default for local.
        batch_size: Mini batch size.
        steps: Number of steps to run over data.
        optimizer: Optimizer name (or class), for example "SGD", "Adam",
                   "Adagrad".
        learning_rate: Learning rate for optimizer.
        tf_random_seed: Random seed for TensorFlow initializers.
            Setting this value, allows consistency between reruns.
        continue_training: when continue_training is True, once initialized
            model will be continuely trained on every call of fit.
     """

    def __init__(self, hidden_units, n_classes, tf_master="", batch_size=32,
                 steps=50, optimizer="SGD", learning_rate=0.1,
                 tf_random_seed=42, continue_training=False):
        model_fn = models.get_dnn_model(hidden_units,
                                        models.logistic_regression)
        super(TensorFlowDNNClassifier, self).__init__(
            model_fn=model_fn,
            n_classes=n_classes, tf_master=tf_master,
            batch_size=batch_size, steps=steps, optimizer=optimizer,
            learning_rate=learning_rate, tf_random_seed=tf_random_seed,
            continue_training=continue_training)


class TensorFlowDNNRegressor(TensorFlowEstimator, ClassifierMixin):
    """TensorFlow DNN Regressor model.

    Parameters:
        hidden_units: List of hidden units per layer.
        tf_master: TensorFlow master. Empty string is default for local.
        batch_size: Mini batch size.
        steps: Number of steps to run over data.
        optimizer: Optimizer name (or class), for example "SGD", "Adam",
                   "Adagrad".
        learning_rate: Learning rate for optimizer.
        tf_random_seed: Random seed for TensorFlow initializers.
            Setting this value, allows consistency between reruns.
        continue_training: when continue_training is True, once initialized
            model will be continuely trained on every call of fit.
    """

    def __init__(self, hidden_units, n_classes=0, tf_master="", batch_size=32,
                 steps=50, optimizer="SGD", learning_rate=0.1,
                 tf_random_seed=42, continue_training=False):
        model_fn = models.get_dnn_model(hidden_units,
                                        models.linear_regression)
        super(TensorFlowDNNRegressor, self).__init__(
            model_fn=model_fn,
            n_classes=n_classes, tf_master=tf_master,
            batch_size=batch_size, steps=steps, optimizer=optimizer,
            learning_rate=learning_rate, tf_random_seed=tf_random_seed,
            continue_training=continue_training)<|MERGE_RESOLUTION|>--- conflicted
+++ resolved
@@ -47,21 +47,14 @@
             Setting this value, allows consistency between reruns.
         continue_training: when continue_training is True, once initialized
             model will be continuely trained on every call of fit.
-<<<<<<< HEAD
-        verbose: Controls the verbosity. If set to 0, the algorithm is muted.
-=======
         log_device_placement: Whether to print out device placement information. (default: True)
         num_cores: Number of cores to be used. (default: 4)
->>>>>>> eb87e9e9
+        verbose: Controls the verbosity. If set to 0, the algorithm is muted.
     """
 
     def __init__(self, model_fn, n_classes, tf_master="", batch_size=32, steps=50, optimizer="SGD",
                  learning_rate=0.1, tf_random_seed=42, continue_training=False,
-<<<<<<< HEAD
-                 log_device_placement=True, verbose=1):
-=======
-                 log_device_placement=True, num_cores=4):
->>>>>>> eb87e9e9
+                 log_device_placement=True, num_cores=4, verbose=1):
         self.n_classes = n_classes
         self.tf_master = tf_master
         self.batch_size = batch_size
